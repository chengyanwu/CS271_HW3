package client

import (
	"bufio"
	"encoding/json"
	"fmt"
	"log"
	"math/rand"
	"net"
	"os"
	"strconv"
	"strings"
	"sync"
	"time"

	crypto "example/users/client/crypto"
	dictionary "example/users/client/dictionary"
	disk "example/users/client/disk"
	storage "example/users/client/storage"
)

type Role uint8
type Action uint8
type Rpc uint8

const (
	FOLLOWER Role = iota
	LEADER
	CANDIDATE
	DEAD
)

const (
	GET    Action = iota // get value from dict
	PUT                  // put new value onto dict
	CREATE               // create new dictionary
)

const (
	REQUESTVOTE_REQ Rpc = iota
	REQUESTVOTE_REPLY
	APPENDENTRIES_REQ
	APPENDENTRIES_REPLY
<<<<<<< HEAD
	COMMAND             // raw get, put, or create command sent by any client to its current leader
=======
	COMMAND       // raw get, put, or create command sent by any client to its current leader
	COMMAND_REPLY // response to the get, put, or create command sent by leader after it commits the command
>>>>>>> 87c6f80e
)

const (
	DELIM     = "*"
	TIMEOUT   = 7
	MAJORITY  = 3
	MSG_DELIM = '@'
)

// implement ToString
func (r Role) String() string {
	switch r {
	case FOLLOWER:
		return "Follower"
	case LEADER:
		return "Leader"
	case CANDIDATE:
		return "Candidate"
	default:
		return "Unknown"
	}
}

func (r Rpc) String() string {
	switch r {
	case REQUESTVOTE_REQ:
		return "RequestVote request"
	case REQUESTVOTE_REPLY:
		return "RequestVote reply"
	case APPENDENTRIES_REQ:
		return "AppendEntry request"
	case APPENDENTRIES_REPLY:
		return "AppendEntry reply"
	case COMMAND:
		return "Client command"
	default:
		return "Unknown"
	}
}

// Configuration for a client that implements the RAFT consensus algorithm
type ClientInfo struct {
	ProcessId     int64               // process ID identifier, for encryption purposes
	ClientName    string              // name identifier: A, B, C, D, E
	OutboundConns storage.ConnStorage // outbound connections to other servers
	InboundConns  storage.ConnStorage // inbound connections from other servers
	CurrentTerm   int                 // current leader term
	LastLogIndex  int                 // index of latest entry in the log
	LastLogTerm   int                 // term of the latest entry in the log

	CommitIndex   int                 // Furthest known applied commit index across the system
	LastApplied   int                 // Index of the last applied commit on the current server, used when the server recovers

	ReplicatedLog []LogEntry          // log entries, read from the disk
	VotedFor      string              // name of client voted for leader
	CurrentRole   Role                // 1: follower / 2: leader / 3: candidate
	CurrentLeader LeaderInfo          // information of the current leader
	VotesReceived []string            // names of channels whose vote were received
	Mu            *sync.Mutex
	LogStore      disk.LogStore // interact to store logs and other info on disk

	// TODO: StateMachine storage.ReplicatedDictOfDicts
	Faillinks     map[string]net.Conn // Stop sending messages to and ignores messages received from the connections here
	Keys          crypto.Keys         // public and private keys
	DiskLogger    *log.Logger         // logs information about AppendEntry RPCs and commits to the state machine
	ElecLogger    *log.Logger         // logs information about Election RPCs and leader changes
	ConnLogger    *log.Logger         // logs information about outgoing and ingoing messages on connections, and connection disconnects
	CommandLogger *log.Logger         // logs information about handling commands from the client

	// Communication channels for RPC
	ReqVoteRequestChan      chan RequestVoteRequest
	ReqVoteResponseChan     chan RequestVoteResponse
	AppendEntryRequestChan  chan AppendEntryRequest
	AppendEntryResponseChan chan AppendEntryResponse

<<<<<<< HEAD
	CommitChan				chan<- LogEntry // Channel that contains LogEntry structs to commit
=======
	CommitChan chan<- *LogEntry // Channel that contains LogEntry structs to commit
>>>>>>> 87c6f80e

	// Random number generator
	r *rand.Rand

	// List of dictionary
	DictCounter int
	DictList    []dictionary.Dictionary
}

// PROTOCOL: [identifier:marshalled byte slice]
type Marshaller interface {
	Marshal() []byte
	Demarshal([]byte)
}

// Struct representing a single entry on the log, will be written/read to/from the disk in byte format
type LogEntry struct {
	// Index            int
	Term             int
	Action           Action
	// ====== ONLY ONE of these structs should only be filled in based on the action  ======
	LogGetCommand    LogGetCommand
	LogPutCommand    LogPutCommand
	LogCreateCommand LogCreateCommand
	// =====================================================================================
	CommandId        string
}

// === THESE STRUCTS ARE FOR LOG ONLY AND WON'T BE SENT OVER THE NETWORK ===
type LogGetCommand struct {
	DictionaryId string
	ClientId     string // id of client who issued the command
	EncryptedKey []byte // encrypted with the dictionary's public key
}

type LogPutCommand struct {
	DictionaryId      string
	ClientId          string // id of client who issued the command
	EncryptedKeyValue []byte // encrypted with the dictionary's public key

}

type LogCreateCommand struct {
	DictionaryId          string
	MemberClientId        []string // A, B, C, etc.
	DictionaryPublicKey   []byte   // dictionary's unencrypted public key
	DictionaryPrivateKeys [][]byte // encrypted dictionary's private keys using MemberClientId's public keys (can only be decrypted using the right private key for each member)
}

// ==========================================================================

type ConnectionInfo struct {
	Connection net.Conn
	ClientName string
}

type LeaderInfo struct {
	NoLeader           bool
	Mu                 *sync.Mutex
	ClientName         string // A, B, C, D, E
	InboundConnection  net.Conn
	OutboundConnection net.Conn
}

// === THESE STRUCTS ARE FOR SENDING OVER THE NETWORK FOR RAFT ALGORITHM ===
type RequestVoteRequest struct {
	CandidateName string
	CandidateTerm int
	LastLogIndex  int
	LastLogTerm   int
}
type RequestVoteResponse struct {
	NewTerm     int
	VoteGranted bool
	ClientName  string
}

type AppendEntryRequest struct {
	Term         int
	LeaderName   string
	PrevLogIndex int
	PrevLogTerm  int
	Entries      []LogEntry
	CommitIndex  int
}

type AppendEntryResponse struct {
	NewTerm int  // term of self, may be higher than the LEADER who sent the AE RPC
	Success bool // true if previous entries of FOLLOWER were all committed
}

// Raw commands represent commands sent by the clients over the network, before encryption occurs.
// Should map 1-1 to user input in the console
type RawCommand struct { // create A B D C
	SenderName   string   // name of client who sent the command
	Action       Action
	ClientIds    []string // blank for GET and PUT
	DictionaryId string   // blank for CREATE
	Key          string   // blank for CREATE
	Value        string   // blank for CREATE, GET
	CommandId    string   // ID unique to each command so clients can distinguish if command has already been committed
}

// Represent responses sent to the requesting client after Command on leader is committed
// type CommandResponse struct {
// 	Message string // will be printed on the console
// }

// ===========================================================================

func (r *RequestVoteRequest) Marshal() []byte {
	bytes, err := json.Marshal(r)

	if err != nil {
		panic(fmt.Sprintf("Failed to marshal RequestVoteRequest struct: %+v\n", *r))
	}

	return bytes
}

func (r *RequestVoteRequest) Demarshal(b []byte) {
	json.Unmarshal(b, r)
}

func (r *RequestVoteResponse) Marshal() []byte {
	bytes, err := json.Marshal(r)

	if err != nil {
		panic(fmt.Sprintf("Failed to marshal RequestVoteResponse struct: %+v\n", *r))
	}

	return bytes
}

func (r *RequestVoteResponse) Demarshal(b []byte) {
	json.Unmarshal(b, r)
}

func (a *AppendEntryRequest) Marshal() []byte {
	bytes, err := json.Marshal(a)

	if err != nil {
		panic(fmt.Sprintf("Failed to marshal AppndEntryRequest struct: %v\n", *a))
	}

	return bytes
}

func (a *AppendEntryRequest) Demarshal(b []byte) {
	json.Unmarshal(b, a)
}

func (a *AppendEntryResponse) Marshal() []byte {
	bytes, err := json.Marshal(a)

	if err != nil {
		panic(fmt.Sprintf("Failed to marshal AppendEntryResponse struct: %+v\n", *a))
	}

	return bytes
}

func (a *AppendEntryResponse) Demarshal(b []byte) {
	json.Unmarshal(b, a)
}

func (l *LogEntry) Marshal() []byte {
	bytes, err := json.Marshal(l)

	if err != nil {
		panic(fmt.Sprintf("Failed to marshal LogEntry struct: %+v\n", *l))
	}

	return bytes
}

func (l *LogEntry) Demarshal(b []byte) {
	json.Unmarshal(b, l)
}

func (c *RawCommand) Marshal() []byte {
	bytes, err := json.Marshal(c)

	if err != nil {
		panic(fmt.Sprintf("Failed to marshal Command struct: %+v\n", *c))
	}

	return bytes
}

func (c *RawCommand) Demarshal(b []byte) {
	json.Unmarshal(b, c)
}

// func (r *CommandResponse) Marshal() []byte {
// 	bytes, err := json.Marshal(r)

// 	if err != nil {
// 		panic(fmt.Sprintf("Failed to marshal Command response struct: %+v\n", *r))
// 	}

// 	return bytes
// }

// func (r *CommandResponse) Demarshal(b []byte) {
// 	json.Unmarshal(b, r)
// }

// Check if current client is the leader
func (c *ClientInfo) CheckSelf() bool {
	c.CurrentLeader.Mu.Lock()
	defer c.CurrentLeader.Mu.Unlock()
	return !c.CurrentLeader.NoLeader && c.CurrentLeader.ClientName == c.ClientName
}

func (l *LeaderInfo) clearLeader() {
	l.Mu.Lock()
	defer l.Mu.Unlock()
	l.NoLeader = true
	l.ClientName = ""
	l.InboundConnection = nil
	l.OutboundConnection = nil
}

func (l *LeaderInfo) setLeader(leaderName string, outboundConnection net.Conn) {
	l.Mu.Lock()
	defer l.Mu.Unlock()
	l.NoLeader = false
	l.ClientName = leaderName
	l.OutboundConnection = outboundConnection
}

func (c *ClientInfo) String() string {
	c.Mu.Lock()
	defer c.Mu.Unlock()

	return fmt.Sprintf("\n===== Client Info =====\n"+
		"Process ID: %d\n"+
		"Client name: %s\n"+
		"Current term: %d\n"+
		"Voted for: %s\n"+
		"Current role: %s\n"+
		"Leader: %s\n"+
		"Outbound connections: %+v\n"+
		"Inbound connections: %+v\n",
		c.ProcessId, c.ClientName, c.CurrentTerm, c.VotedFor, c.CurrentRole.String(), c.CurrentLeader.ClientName, c.OutboundConns.Keys(), c.InboundConns.Keys())
}

// Sets up client info upon first initialization of RAFT algorithm
func (c *ClientInfo) NewRaft(processID int64, name string, clientMu *sync.Mutex, leaderInfoMu *sync.Mutex) {
	c.ProcessId = processID
	c.ClientName = name
	c.OutboundConns = storage.NewConnStorage()
	c.InboundConns = storage.NewConnStorage()
	c.CurrentTerm = 0
	c.LastLogIndex = -1
	c.LastLogTerm = 0

	c.LastApplied = -1
	c.CommitIndex = -1

	c.ReplicatedLog = make([]LogEntry, 0)
	c.VotedFor = ""
	c.CurrentRole = FOLLOWER
	c.CurrentLeader = LeaderInfo{false, leaderInfoMu, "", nil, nil}
	c.VotesReceived = make([]string, 0)
	c.Mu = clientMu
	c.LogStore = disk.LogStore{} // TODO
	c.Faillinks = make(map[string]net.Conn)
	c.DiskLogger = log.New(os.Stdout, "[FSM]", log.LstdFlags)
	c.ElecLogger = log.New(os.Stdout, "[ELEC/AE]", log.LstdFlags)
	c.ConnLogger = log.New(os.Stdout, "[CONN]", log.LstdFlags)
	c.CommandLogger = log.New(os.Stdout, "[NEW COMMAND]", log.LstdFlags)

	c.ReqVoteRequestChan = make(chan RequestVoteRequest)
	c.ReqVoteResponseChan = make(chan RequestVoteResponse)
	c.AppendEntryRequestChan = make(chan AppendEntryRequest)
	c.AppendEntryResponseChan = make(chan AppendEntryResponse)

	// set up RNG
	generator := rand.NewSource(processID)
	c.r = rand.New(generator)

	// set up public and private key
	c.Keys = crypto.NewKeys()
	c.Keys.Print()

	// set up dictionary list
	c.DictCounter = 0
	c.DictList = make([]dictionary.Dictionary, 0)

}

// Recover client information after crashing
func (c *ClientInfo) Recover() {
	// TODO
}

// Begin listening on the passed connection
func (c *ClientInfo) Listen(connection net.Conn, clientName string) {
	c.ConnLogger.Printf("Listening to inbound client: %s\n", clientName)
	go c.recvIncomingMessages(connection, clientName)
}

// Main RAFT algorithm
func (c *ClientInfo) RAFT() {
	c.ElecLogger.Println("RAFT starting, waiting for elections")
	c.init()
	for {
		// switch statement for leader, candidiate, and follower
		switch c.getRole() {
		case FOLLOWER:
			c.follower()
		case CANDIDATE:
			c.candidate()
		case LEADER:
			c.leader()
		}
	}
}

// Prologue to run before becoming a follower
func (c *ClientInfo) setupFollower() int {
	c.Mu.Lock()
	currentTerm := c.CurrentTerm
	c.VotedFor = ""
	c.VotesReceived = make([]string, 0)
	c.Mu.Unlock()

	return currentTerm
}

func (c *ClientInfo) follower() {
	c.ElecLogger.Printf("State: FOLLOWER\n")
	// start election timer, reset election timeout
	timer, duration := newElectionTimer(c.r, TIMEOUT*time.Second)

	currentTerm := c.setupFollower()

	c.ElecLogger.Printf("Election timeout started with duration %v, term=%d\n", duration, currentTerm)

	for c.getRole() == FOLLOWER {
		select {
		case <-timer:
			c.ElecLogger.Printf("AppendEntry heartbeat wasn't received before timeout on term=%d, promoting self to CANDIDATE\n", currentTerm)
			c.setRole(CANDIDATE)

		// Resets timer only if vote is successfully granted to CANDIDATE
		case request := <-c.ReqVoteRequestChan:
			c.ElecLogger.Printf("RequestVote request received from CANDIDIATE %s for term=%d, our term=%d\n", request.CandidateName, request.CandidateTerm, currentTerm)

			var responseData RequestVoteResponse
			conn, _ := c.OutboundConns.Get(request.CandidateName)

			if request.CandidateTerm > currentTerm {
				// update current term
				c.Mu.Lock()
				c.CurrentTerm = request.CandidateTerm
				c.Mu.Unlock()

				currentTerm = c.setupFollower()
			}

			if request.CandidateTerm == currentTerm && (c.VotedFor == "" || c.VotedFor == request.CandidateName) {
				c.VotedFor = request.CandidateName
				responseData.VoteGranted = true

				timer, _ = newElectionTimer(c.r, TIMEOUT*time.Second)
				c.ElecLogger.Printf("Voted for CANDIDATE %s, election timeout reset with duration %v, term=%d\n", request.CandidateName, duration, currentTerm)
			} else {
				c.ElecLogger.Printf("Did not vote for CANDIDATE %s, election timeout not reset, term=%d\n", request.CandidateName, currentTerm)
				responseData.VoteGranted = false
			}

			responseData.NewTerm = currentTerm
			responseData.ClientName = c.ClientName

			if conn != nil {
				c.SendRPC(REQUESTVOTE_REPLY, &responseData, conn, fmt.Sprintf("RequestVote RPC response with data: %+v", responseData), request.CandidateName)
			} else {
				panic("Connection is broken for RequestVote RPC response")
			}
		// Respond to AppendEntry request and reset timer
		case request := <-c.AppendEntryRequestChan:
			timer, duration = newElectionTimer(c.r, TIMEOUT*time.Second)
			c.ElecLogger.Printf("AppendEntry request received, election timeout reset with duration %v, term=%d\n", duration, currentTerm)

			var responseData AppendEntryResponse
			responseData.Success = false
			conn, _ := c.OutboundConns.Get(request.LeaderName)

			// LEADER term is out of date
			if request.Term < currentTerm {
				c.ElecLogger.Printf("LEADER's term=%d is out of date (our term=%d), no action will be taken\n", request.Term, currentTerm)
				responseData.NewTerm = currentTerm
				// LEADER term matches our term
			} else if request.Term == currentTerm {
				// TODO: after we finish leader election
				c.ElecLogger.Printf("LEADER's term=%d is same as our term, we love our LEADER %s <3\n", request.Term, request.LeaderName)
				responseData.NewTerm = currentTerm
				responseData.Success = true

				c.CurrentLeader.setLeader(request.LeaderName, conn)
				// LEADER is more up to date than us
			} else {
				c.ElecLogger.Printf("LEADER's term=%d is more up-to-date than our term=%d, updating our term\n", request.Term, currentTerm)
				responseData.NewTerm = request.Term

				c.Mu.Lock()
				c.CurrentTerm = responseData.NewTerm
				c.Mu.Unlock()

				currentTerm = c.setupFollower()
				c.CurrentLeader.setLeader(request.LeaderName, conn)
			}

			if conn != nil {
				c.SendRPC(APPENDENTRIES_REPLY, &responseData, conn, fmt.Sprintf("AppendEntry RPC response with data: %+v", responseData), request.LeaderName)
			} else {
				// If failed, we don't have to send it over
				panic("Connection is broken for AppendEntry RPC response")
			}
		}
	}
}

func (c *ClientInfo) candidate() {
	c.ElecLogger.Printf("State: CANDIDATE\n")
	c.CurrentLeader.clearLeader()
	// prepare for new election
	prepareElection := func() (<-chan time.Time, int) {
		c.Mu.Lock()
		c.CurrentTerm += 1
		tmpTerm := c.CurrentTerm
		c.VotesReceived = make([]string, 0)

		c.ElecLogger.Printf("Beginning new election with term %d\n", c.CurrentTerm)
		c.Mu.Unlock()

		timer, duration := newElectionTimer(c.r, TIMEOUT*time.Second)

		c.ElecLogger.Printf("Election timeout started with duration %v, term=%d\n", duration, tmpTerm)

		return timer, tmpTerm
	}

	timer, tmpTerm := prepareElection()
	c.startElection(tmpTerm)

	for c.getRole() == CANDIDATE {
		select {
		case <-timer:
			c.ElecLogger.Printf("Election timeout ended for term=%d, restarting election\n", tmpTerm)

			timer, tmpTerm = prepareElection()
			c.startElection(tmpTerm)
		// Another CANDIDATE is requesting an election, would be nice if we cared...
		case request := <-c.ReqVoteRequestChan:
			c.ElecLogger.Printf("RequestVote request received from CANDIDIATE %s for term=%d, our term=%d\n", request.CandidateName, request.CandidateTerm, tmpTerm)

			var responseData RequestVoteResponse
			conn, _ := c.OutboundConns.Get(request.CandidateName)

			if request.CandidateTerm > tmpTerm {
				// update current term, clear our own vote
				c.Mu.Lock()
				c.CurrentTerm = request.CandidateTerm
				c.Mu.Unlock()

				tmpTerm = c.setupFollower()
				c.setRole(FOLLOWER)
			}

			if request.CandidateTerm == tmpTerm && (c.VotedFor == "" || c.VotedFor == request.CandidateName) {
				c.VotedFor = request.CandidateName
				responseData.VoteGranted = true

				// timer, _ = newElectionTimer(c.r, TIMEOUT * time.Second)
				c.ElecLogger.Printf("Stepped down as CANDIDATE because our term is behind, voted for CANDIDATE %s, term=%d\n", request.CandidateName, tmpTerm)
			} else {
				c.ElecLogger.Printf("Remain as CANDIDATE, did not vote for CANDIDATE %s, term=%d\n", request.CandidateName, tmpTerm)
				responseData.VoteGranted = false
			}

			responseData.NewTerm = tmpTerm
			responseData.ClientName = c.ClientName

			if conn != nil {
				c.SendRPC(REQUESTVOTE_REPLY, &responseData, conn, fmt.Sprintf("RequestVote RPC response with data: %+v", responseData), request.CandidateName)
			} else {
				panic("Connection is broken for RequestVote RPC response")
			}
		// Receive RPC requests, LEADER revived or someone else already won the election
		case request := <-c.AppendEntryRequestChan:
			c.ElecLogger.Printf("AppendEntry request received on term=%d\n", tmpTerm)

			var responseData AppendEntryResponse
			responseData.Success = false
			conn, _ := c.OutboundConns.Get(request.LeaderName)

			// LEADER term is out of date
			if request.Term < tmpTerm {
				c.ElecLogger.Printf("LEADER's term=%d is out of date (our term=%d), no action will be taken\n", request.Term, tmpTerm)
				responseData.NewTerm = tmpTerm
				// LEADER term matches our term, become FOLLOWER
			} else if request.Term == tmpTerm {
				c.ElecLogger.Printf("LEADER's term=%d is same as our term, stepping down\n", request.Term)
				responseData.NewTerm = tmpTerm
				responseData.Success = true

				c.CurrentLeader.setLeader(request.LeaderName, conn)
				c.setRole(FOLLOWER)
				// LEADER is more up to date than us, become FOLLOWER
			} else {
				c.ElecLogger.Printf("LEADER's term=%d is more up-to-date than our term=%d, stepping down\n", request.Term, tmpTerm)
				responseData.NewTerm = request.Term

				c.Mu.Lock()
				c.CurrentTerm = responseData.NewTerm
				tmpTerm = responseData.NewTerm
				c.Mu.Unlock()

				c.CurrentLeader.setLeader(request.LeaderName, conn)
				c.setRole(FOLLOWER)
			}

			if conn != nil {
				c.SendRPC(APPENDENTRIES_REPLY, &responseData, conn, fmt.Sprintf("AppendEntry RPC response with data: %+v", responseData), request.LeaderName)
			} else {
				// If failed, we don't have to send it over
				panic("Connection is broken for AppendEntry RPC response")
			}
		// Respond to vote from server
		case reply := <-c.ReqVoteResponseChan:
			c.ElecLogger.Printf("RequestVote RPC response received during current term=%d, client=%s\n", tmpTerm, reply.ClientName)

			newState := c.getRole()
			if newState != CANDIDATE {
				c.ElecLogger.Printf("State %s is no longer CANDIDATE (probably shouldn't happen)\n", newState.String())

				return
			}

			if reply.NewTerm > tmpTerm {
				c.ElecLogger.Printf("Received term=%d is greater than current term=%d\n", reply.NewTerm, tmpTerm)

				c.Mu.Lock()
				c.CurrentTerm = reply.NewTerm
				c.Mu.Unlock()
				c.setRole(FOLLOWER)
			} else if reply.NewTerm == tmpTerm {
				c.ElecLogger.Printf("Received term=%d is equal to the current term=%d\n", reply.NewTerm, tmpTerm)

				// check if we receive a vote
				if reply.VoteGranted {
					c.ElecLogger.Printf("Vote received from client: %s\n", reply.ClientName)
					c.VotesReceived = append(c.VotesReceived, reply.ClientName)
					if len(c.VotesReceived) >= MAJORITY {
						c.ElecLogger.Printf("Majority vote received of %d, promoting to LEADER\n", MAJORITY)
						c.setRole(LEADER)
					}
				} else {
					c.ElecLogger.Printf("Vote not received from client: %s\n", reply.ClientName)
				}
			} else {
				c.ElecLogger.Printf("Reply's term=%d is less than current term=%d, do nothing.\n", reply.NewTerm, tmpTerm)
			}
		}
	}
}

func (c *ClientInfo) leader() {
	c.ElecLogger.Printf("State: LEADER\n")

	c.Mu.Lock()
	tmpTerm := c.CurrentTerm
	c.VotesReceived = make([]string, 0)
	// c.VotedFor = ""
	c.CurrentLeader.setLeader(c.ClientName, nil)
	c.Mu.Unlock()

	// start heartbeat timer to send AppendEntry RPC
	heartbeat := time.NewTicker((TIMEOUT / 3) * time.Second)
	defer heartbeat.Stop()

	for c.getRole() == LEADER {
		select {
		// send out AppendEntry RPC
		case <-heartbeat.C:
			c.sendHeartBeat(tmpTerm)
		case reply := <-c.AppendEntryResponseChan:
			c.ElecLogger.Printf("AppendEntry RPC response received for term=%d\n", tmpTerm)

			if reply.NewTerm > tmpTerm {
				c.ElecLogger.Printf("Received term=%d is higher than our term=%d, stepping down\n", reply.NewTerm, tmpTerm)

				c.Mu.Lock()
				c.CurrentTerm = reply.NewTerm
				c.Mu.Unlock()

				c.CurrentLeader.clearLeader() // c.CurrentLeader will be set eventually when AppendEntry RPC requests come in
				c.setRole(FOLLOWER)
			}
		case request := <-c.ReqVoteRequestChan:
			c.ElecLogger.Printf("RequestVote request received from CANDIDIATE %s for term=%d, our term=%d\n", request.CandidateName, request.CandidateTerm, tmpTerm)

			var responseData RequestVoteResponse
			conn, _ := c.OutboundConns.Get(request.CandidateName)

			if request.CandidateTerm > tmpTerm {
				// update current term, become FOLLOWER
				c.Mu.Lock()
				c.CurrentTerm = request.CandidateTerm
				c.Mu.Unlock()

				tmpTerm = c.setupFollower()
				c.setRole(FOLLOWER)
			}

			if request.CandidateTerm == tmpTerm && (c.VotedFor == "" || c.VotedFor == request.CandidateName) {
				c.VotedFor = request.CandidateName
				responseData.VoteGranted = true

				// timer, _ = newElectionTimer(c.r, TIMEOUT * time.Second)
				c.ElecLogger.Printf("Stepped down as LEADER because our term is behind, voted for CANDIDATE %s, term=%d\n", request.CandidateName, tmpTerm)
			} else {
				c.ElecLogger.Printf("Remain as LEADER, did not vote for CANDIDATE %s, term=%d\n", request.CandidateName, tmpTerm)
				responseData.VoteGranted = false
			}

			responseData.NewTerm = tmpTerm
			responseData.ClientName = c.ClientName

			if conn != nil {
				c.SendRPC(REQUESTVOTE_REPLY, &responseData, conn, fmt.Sprintf("RequestVote RPC response with data: %+v", responseData), request.CandidateName)
			} else {
				panic("Connection is broken for RequestVote RPC response")
			}
		case request := <-c.AppendEntryRequestChan:
			c.ElecLogger.Printf("AppendEntry request received on term=%d\n", tmpTerm)

			var responseData AppendEntryResponse
			responseData.Success = false
			conn, _ := c.OutboundConns.Get(request.LeaderName)

			// LEADER term is out of date (and other LEADER should step down)
			if request.Term < tmpTerm {
				c.ElecLogger.Printf("LEADER's term=%d is out of date (our term=%d), tell LEADER to step down\n", request.Term, tmpTerm)
				responseData.NewTerm = tmpTerm
				// LEADER term matches our term, become FOLLOWER
			} else if request.Term == tmpTerm {
				c.ElecLogger.Printf("LEADER's term=%d is same as our term, stepping down\n", request.Term)
				responseData.NewTerm = tmpTerm
				responseData.Success = true

				c.CurrentLeader.setLeader(request.LeaderName, conn)
				c.setRole(FOLLOWER)
				// LEADER is more up to date than us, become FOLLOWER
			} else {
				c.ElecLogger.Printf("LEADER's term=%d is more up-to-date than our term=%d, stepping down\n", request.Term, tmpTerm)
				responseData.NewTerm = request.Term

				c.Mu.Lock()
				c.CurrentTerm = responseData.NewTerm
				tmpTerm = responseData.NewTerm
				c.Mu.Unlock()

				c.CurrentLeader.setLeader(request.LeaderName, conn)
				c.setRole(FOLLOWER)
			}

			if conn != nil {
				c.SendRPC(APPENDENTRIES_REPLY, &responseData, conn, fmt.Sprintf("AppendEntry RPC response with data: %+v", responseData), request.LeaderName)
			} else {
				// If failed, we don't have to send it over
				panic("Connection is broken for AppendEntry RPC response")
			}
		}
	}
}

// Start election after becoming a CANDIDATE
func (c *ClientInfo) startElection(term int) {
	// vote for ourself
	c.Mu.Lock()
	c.VotedFor = c.ClientName
	c.VotesReceived = append(c.VotesReceived, c.ClientName)
	c.Mu.Unlock()

	// fmt.Println("before check range out keys")
	// send RequestVote RPC to outbound connections
	for _, clientName := range c.OutboundConns.Keys() {
		conn, exists := c.OutboundConns.Get(clientName)

		if exists {
			go func(connection net.Conn, clientName string) {
				c.ElecLogger.Printf("Sending RequestVote RPC to client: %s\n", clientName)

				c.Mu.Lock()
				requestData := RequestVoteRequest{
					CandidateName: c.ClientName,
					CandidateTerm: term,
					LastLogIndex:  c.LastLogIndex,
					LastLogTerm:   c.LastLogTerm,
				}

				c.Mu.Unlock()

				// message := []byte(string(strconv.Itoa(int(REQUESTVOTE_REQ)) + DELIM))
				// // fmt.Println(string(strconv.Itoa(int(REQUESTVOTE_REQ)) + DELIM)
				// message = append(message, requestData.Marshal()...)
				// message = append(message, byte(MSG_DELIM))
				// c.writeToConnection(c.ClientName, connection, message, fmt.Sprintf("RequestVote RPC with data: %+v", requestData))

				c.SendRPC(REQUESTVOTE_REQ, &requestData, connection, fmt.Sprintf("RequestVote RPC with data: %+v", requestData), clientName)
			}(conn, clientName)
		}
	}
}

func (c *ClientInfo) sendHeartBeat(term int) {
	for _, clientName := range c.OutboundConns.Keys() {
		conn, exists := c.OutboundConns.Get(clientName)

		if exists {
			go func(connection net.Conn, clientName string) {
				c.ElecLogger.Printf("Sending AppendEntry RPC to client: %s\n", clientName)

				c.Mu.Lock()

				prevLogIndex := c.LastLogIndex - 1
				var prevLogTerm int
				if prevLogIndex < 0 {
					prevLogTerm = 0
				} else {
					// fetch term from log
					prevLogTerm = c.ReplicatedLog[prevLogIndex].Term

					// for idx, entry := range c.ReplicatedLog {
					// 	// entry was committed
					// 	if entry.CommandOutput != "" {
					// 		commitIndex = idx
					// 	} else {
					// 		break
					// 	}
					// }
				}

				requestData := AppendEntryRequest{
					Term:         term,
					LeaderName:   c.ClientName,
					PrevLogIndex: prevLogIndex,
					PrevLogTerm:  prevLogTerm,
					Entries:      nil, // Entries being nil means heartbeat
					CommitIndex:  c.CommitIndex,
				}
				c.Mu.Unlock()

				// message := []byte(string(strconv.Itoa(int(APPENDENTRIES_REQ)) + DELIM))
				// message = append(message, requestData.Marshal()...)
				// message = append(message, byte(MSG_DELIM))

				// c.writeToConnection(c.ClientName, connection, message, fmt.Sprintf("AppendEntry RPC with data: %+v", requestData))
				c.SendRPC(APPENDENTRIES_REQ, &requestData, connection, fmt.Sprintf("AppendEntry RPC with data: %+v", requestData), clientName)
			}(conn, clientName)
		}
	}
}

func (c *ClientInfo) getRole() Role {
	c.Mu.Lock()
	state := c.CurrentRole
	c.Mu.Unlock()

	return state
}

func (c *ClientInfo) setRole(newRole Role) {
	c.Mu.Lock()
	c.CurrentRole = newRole
	c.Mu.Unlock()
}

// TODO: Do all the setup work before starting RAFT (public/private keys)
func (c *ClientInfo) init() {

}

// helper method to read incoming messages from all the incoming connections
func (c *ClientInfo) recvIncomingMessages(connection net.Conn, clientName string) {
	reader := bufio.NewReader(connection)
	for {
		// TODO: receive incoming messages, identify the message type, demarshal into the appropriate data structure, and pass the struct to the appropriate channel for RAFT to handle
		bytes, err := reader.ReadBytes(MSG_DELIM)

		if err != nil {
			c.ConnLogger.Printf("Inbound connection from client %s has disconnected\n", clientName)
			// TODO: handle disconnect ... (don't change leader if dc'd was leader but modify the outgoing connections and break out of loop)

			connection.Close()
			c.InboundConns.Set(clientName, nil)
			break
		}

		// parse command identification
		parse := strings.Split(string(bytes[:len(bytes)-1]), DELIM)
		id := parse[0]
		data := parse[1]

		idInt, _ := strconv.Atoi(id)
		c.ConnLogger.Printf("Received command [%s] from %s with data [%s]\n", Rpc(idInt), clientName, data)

		c.reqChan(Rpc(idInt), []byte(data))
	}
}

func (c *ClientInfo) reqChan(id Rpc, b []byte) {
	switch id {
	// If CANDIDATE, respond to the RequestVote result. Otherwise, ignore the request
	case REQUESTVOTE_REPLY:
		var data RequestVoteResponse
		if c.getRole() == CANDIDATE {
			data.Demarshal(b)
			c.ReqVoteResponseChan <- data
		}
	// All roles must respond to the RequestVote request
	case REQUESTVOTE_REQ:
		var data RequestVoteRequest
		data.Demarshal(b)
		c.ReqVoteRequestChan <- data
	// Only the LEADER must answer the AppendEntry result
	case APPENDENTRIES_REPLY:
		var data AppendEntryResponse
		if c.getRole() == LEADER {
			data.Demarshal(b)
			c.AppendEntryResponseChan <- data
		}
	// All roles must respond to the AppendEntry request
	case APPENDENTRIES_REQ:
		var data AppendEntryRequest
		data.Demarshal(b)
		c.AppendEntryRequestChan <- data
	// Only the LEADER processes the command and adds it to its log, if valid
	case COMMAND:
		var data RawCommand

		if c.getRole() == LEADER {
			data.Demarshal(b)
			c.Submit(data)
		} else {
			c.CommandLogger.Printf("Client isn't leader, command [%+v] ignored\n", data)
		}
	}
}

// if minTime = 5, election timer lasts between 5 and 10 seconds
func newElectionTimer(rand *rand.Rand, minTime time.Duration) (<-chan time.Time, time.Duration) {
	extra := time.Duration(rand.Int63()) % minTime
	return time.After(minTime + extra), minTime + extra
}

func (c *ClientInfo) SendRPC(reqId Rpc, data Marshaller, connection net.Conn, errMsg string, outBoundClientName string) {
	message := []byte(string(strconv.Itoa(int(reqId)) + DELIM))
	message = append(message, data.Marshal()...)
	message = append(message, byte(MSG_DELIM))

	go c.writeToConnection(outBoundClientName, connection, message, errMsg)
}

// Write a message to the passed connection object
func (c *ClientInfo) writeToConnection(clientName string, connection net.Conn, message []byte, errMessage string) {
	time.Sleep(3 * time.Second)
	_, err := connection.Write(message)

	c.handleWriteError(err, errMessage, connection, clientName)
}

// Process write error [incomplete]
func (c *ClientInfo) handleWriteError(err error, errMessage string, connection net.Conn, clientName string) {
	if err != nil {
		c.ConnLogger.Printf("err=%s, client=%s, [INFO: %s]\n", err.Error(), clientName, errMessage)
		connection.Close()

		c.OutboundConns.Set(clientName, nil)
	}
}

// Submits the command to the log if client is leader
func (c *ClientInfo) Submit(command RawCommand) bool {
	c.Mu.Lock()
	defer c.Mu.Unlock()

	if c.CurrentRole == LEADER {
		logEntry := c.handleRawCommand(command)

		// Check if command has already been submitted to the log (server crashed before response was sent to client)
		present := false
		for _, entry := range c.ReplicatedLog {
			if command.CommandId == entry.CommandId {
				present = true

				break
			}
		}

		// if present && output != "" {
		// 	c.CommandLogger.Printf("OOPS: this should never happen...\n")
		if present {
			c.CommandLogger.Printf("Command has already been added to the log but has not yet been committed, ignore command\n")
		} else {
			c.ReplicatedLog = append(c.ReplicatedLog, logEntry)
			c.CommandLogger.Printf("LogEntry [%+v] saved locally with term=%d and previous index=%d\n", logEntry, c.CurrentTerm, c.LastLogIndex)
			c.LastLogIndex++
		}

		return true
		// TODO: persist log on disk
	} else {
		return false
	}
}

// This function processes the command and generates the log entry. ASSUMPTION: happens under a mutex lock
func (c *ClientInfo) handleRawCommand(command RawCommand) LogEntry {
	// TODO: IAN - handle command, create a LogEntry struct and return it
	return LogEntry{
		Term: c.CurrentTerm,
		Action: command.Action,
		CommandId: command.CommandId,

		LogGetCommand: LogGetCommand{},
		LogPutCommand: LogPutCommand{},
		LogCreateCommand: LogCreateCommand{},
	}
}<|MERGE_RESOLUTION|>--- conflicted
+++ resolved
@@ -41,12 +41,8 @@
 	REQUESTVOTE_REPLY
 	APPENDENTRIES_REQ
 	APPENDENTRIES_REPLY
-<<<<<<< HEAD
 	COMMAND             // raw get, put, or create command sent by any client to its current leader
-=======
-	COMMAND       // raw get, put, or create command sent by any client to its current leader
-	COMMAND_REPLY // response to the get, put, or create command sent by leader after it commits the command
->>>>>>> 87c6f80e
+
 )
 
 const (
@@ -122,11 +118,8 @@
 	AppendEntryRequestChan  chan AppendEntryRequest
 	AppendEntryResponseChan chan AppendEntryResponse
 
-<<<<<<< HEAD
 	CommitChan				chan<- LogEntry // Channel that contains LogEntry structs to commit
-=======
-	CommitChan chan<- *LogEntry // Channel that contains LogEntry structs to commit
->>>>>>> 87c6f80e
+
 
 	// Random number generator
 	r *rand.Rand
